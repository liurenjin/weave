--- conflicted
+++ resolved
@@ -23,7 +23,10 @@
 
 tear_down_kubeadm
 
-<<<<<<< HEAD
+# Make an ipset, so we can check it doesn't get wiped out by Weave Net
+docker_on $HOST1 run --rm --privileged --net=host --entrypoint=/usr/sbin/ipset weaveworks/weave-npc create test_840_ipset bitmap:ip range 192.168.1.0/24 || true
+docker_on $HOST1 run --rm --privileged --net=host --entrypoint=/usr/sbin/ipset weaveworks/weave-npc add test_840_ipset 192.168.1.11
+
 for host in $HOSTS; do
     if [ $host = $HOST1 ] ; then
 	run_on $host "sudo systemctl start kubelet && sudo kubeadm init --token=$TOKEN"
@@ -31,15 +34,6 @@
 	run_on $host "sudo systemctl start kubelet && sudo kubeadm join --token=$TOKEN $HOST1IP"
     fi
 done
-=======
-# Make an ipset, so we can check it doesn't get wiped out by Weave Net
-docker_on $HOST1 run --rm --privileged --net=host --entrypoint=/usr/sbin/ipset weaveworks/weave-npc create test_840_ipset bitmap:ip range 192.168.1.0/24 || true
-docker_on $HOST1 run --rm --privileged --net=host --entrypoint=/usr/sbin/ipset weaveworks/weave-npc add test_840_ipset 192.168.1.11
-
-run_on $HOST1 "sudo systemctl start kubelet && sudo kubeadm init --token=$TOKEN"
-run_on $HOST2 "sudo systemctl start kubelet && sudo kubeadm join --token=$TOKEN $HOST1IP"
-run_on $HOST3 "sudo systemctl start kubelet && sudo kubeadm join --token=$TOKEN $HOST1IP"
->>>>>>> 31b7e063
 
 [ -n "$COVERAGE" ] && COVERAGE_ARGS="\\n          env:\\n            - name: EXTRA_ARGS\\n              value: \"-test.coverprofile=/home/weave/cover.prof --\""
 
