package proxy

import (
	"bytes"
	"encoding/json"
	"fmt"
	"io/ioutil"
	"net/http"
	"os"
	"os/exec"
	"regexp"

	"github.com/fsouza/go-dockerclient"
	. "github.com/weaveworks/weave/common"
)

var (
	containerIDRegexp   = regexp.MustCompile("^(/v[0-9\\.]*)?/containers/([^/]*)/.*")
	weaveWaitEntrypoint = []string{"/w/w"}
)

func callWeave(args ...string) ([]byte, []byte, error) {
	args = append([]string{"--local"}, args...)
	Log.Debug("Calling weave", args)
	cmd := exec.Command("./weave", args...)
<<<<<<< HEAD
	cmd.Env = []string{"PROCFS=/hostproc", "PATH=/usr/local/bin:/usr/sbin:/usr/bin:/sbin:/bin"}
	var stdout, stderr bytes.Buffer
	cmd.Stdout = &stdout
	cmd.Stderr = &stderr
	err := cmd.Run()
	return stdout.Bytes(), stderr.Bytes(), err
=======
	cmd.Env = []string{
		"PATH=/usr/local/bin:/usr/sbin:/usr/bin:/sbin:/bin",
		"PROCFS=/hostproc",
	}
	if bridge := os.Getenv("DOCKER_BRIDGE"); bridge != "" {
		cmd.Env = append(cmd.Env, fmt.Sprintf("DOCKER_BRIDGE=%s", bridge))
	}
	out, err := cmd.CombinedOutput()
	return out, err
>>>>>>> b476bd2a
}

func marshalRequestBody(r *http.Request, body interface{}) error {
	newBody, err := json.Marshal(body)
	if err != nil {
		return err
	}
	r.Body = ioutil.NopCloser(bytes.NewReader(newBody))
	r.ContentLength = int64(len(newBody))
	return nil
}

func inspectContainerInPath(client *docker.Client, path string) (*docker.Container, error) {
	subs := containerIDRegexp.FindStringSubmatch(path)
	if subs == nil {
		err := fmt.Errorf("No container id found in request with path %s", path)
		Log.Warningln(err)
		return nil, err
	}
	containerID := subs[2]

	container, err := client.InspectContainer(containerID)
	if err != nil {
		Log.Warningf("Error inspecting container %s: %v", containerID, err)
	}
	return container, err
}<|MERGE_RESOLUTION|>--- conflicted
+++ resolved
@@ -23,14 +23,6 @@
 	args = append([]string{"--local"}, args...)
 	Log.Debug("Calling weave", args)
 	cmd := exec.Command("./weave", args...)
-<<<<<<< HEAD
-	cmd.Env = []string{"PROCFS=/hostproc", "PATH=/usr/local/bin:/usr/sbin:/usr/bin:/sbin:/bin"}
-	var stdout, stderr bytes.Buffer
-	cmd.Stdout = &stdout
-	cmd.Stderr = &stderr
-	err := cmd.Run()
-	return stdout.Bytes(), stderr.Bytes(), err
-=======
 	cmd.Env = []string{
 		"PATH=/usr/local/bin:/usr/sbin:/usr/bin:/sbin:/bin",
 		"PROCFS=/hostproc",
@@ -38,9 +30,11 @@
 	if bridge := os.Getenv("DOCKER_BRIDGE"); bridge != "" {
 		cmd.Env = append(cmd.Env, fmt.Sprintf("DOCKER_BRIDGE=%s", bridge))
 	}
-	out, err := cmd.CombinedOutput()
-	return out, err
->>>>>>> b476bd2a
+	var stdout, stderr bytes.Buffer
+	cmd.Stdout = &stdout
+	cmd.Stderr = &stderr
+	err := cmd.Run()
+	return stdout.Bytes(), stderr.Bytes(), err
 }
 
 func marshalRequestBody(r *http.Request, body interface{}) error {
