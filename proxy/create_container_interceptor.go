package proxy

import (
	"bytes"
	"encoding/json"
	"fmt"
	"io/ioutil"
	"net/http"
	"strings"

	"github.com/fsouza/go-dockerclient"

	. "github.com/weaveworks/weave/common"
	"github.com/weaveworks/weave/nameserver"
	"github.com/weaveworks/weave/router"
)

const MaxDockerHostname = 64

type createContainerInterceptor struct{ proxy *Proxy }

type createContainerRequestBody struct {
	*docker.Config
	HostConfig *docker.HostConfig `json:"HostConfig,omitempty" yaml:"HostConfig,omitempty"`
	MacAddress string             `json:"MacAddress,omitempty" yaml:"MacAddress,omitempty"`
}

// ErrNoSuchImage replaces docker.NoSuchImage, which does not contain the image
// name, which in turn breaks docker clients post 1.7.0 since they expect the
// image name to be present in errors.
type ErrNoSuchImage struct {
	Name string
}

func (err *ErrNoSuchImage) Error() string {
	return "No such image: " + err.Name
}

func (i *createContainerInterceptor) InterceptRequest(r *http.Request) error {
	body, err := ioutil.ReadAll(r.Body)
	if err != nil {
		return err
	}
	r.Body.Close()

	container := createContainerRequestBody{}
	if err := json.Unmarshal(body, &container); err != nil {
		return err
	}

<<<<<<< HEAD
	if cidrs, ok := i.proxy.weaveCIDRsFromConfig(container.Config); ok {
		Log.Infof("Creating container with WEAVE_CIDR \"%s\"", strings.Join(cidrs, " "))
=======
	if cidrs, err := i.proxy.weaveCIDRsFromConfig(container.Config, container.HostConfig); err != nil {
		Info.Printf("Ignoring container due to %s", err)
	} else {
		Info.Printf("Creating container with WEAVE_CIDR \"%s\"", strings.Join(cidrs, " "))
>>>>>>> 1afdac4d
		if container.HostConfig == nil {
			container.HostConfig = &docker.HostConfig{}
		}
		container.HostConfig.VolumesFrom = append(container.HostConfig.VolumesFrom, "weaveproxy")
		if container.Config == nil {
			container.Config = &docker.Config{}
		}
		if err := i.setWeaveWaitEntrypoint(container.Config); err != nil {
			return err
		}
		containerName := r.URL.Query().Get("name")
		hostname := i.proxy.hostnameMatchRegexp.ReplaceAllString(containerName, i.proxy.HostnameReplacement)
		if err := i.setWeaveDNS(&container, hostname); err != nil {
			return err
		}
	}

	newBody, err := json.Marshal(container)
	if err != nil {
		return err
	}
	r.Body = ioutil.NopCloser(bytes.NewReader(newBody))
	r.ContentLength = int64(len(newBody))

	return nil
}

func (i *createContainerInterceptor) setWeaveWaitEntrypoint(container *docker.Config) error {
	if len(container.Entrypoint) == 0 {
		image, err := i.proxy.client.InspectImage(container.Image)
		if err == docker.ErrNoSuchImage {
			return &ErrNoSuchImage{container.Image}
		} else if err != nil {
			return err
		}

		if len(container.Cmd) == 0 {
			container.Cmd = image.Config.Cmd
		}

		if container.Entrypoint == nil {
			container.Entrypoint = image.Config.Entrypoint
		}
	}

	if len(container.Entrypoint) == 0 || container.Entrypoint[0] != weaveWaitEntrypoint[0] {
		entrypoint := weaveWaitEntrypoint
		if i.proxy.NoRewriteHosts {
			entrypoint = append(entrypoint, "-h")
		}
		container.Entrypoint = append(entrypoint, container.Entrypoint...)
	}

	return nil
}

func (i *createContainerInterceptor) setWeaveDNS(container *createContainerRequestBody, name string) error {
	if i.proxy.WithoutDNS {
		return nil
	}

	dnsDomain, dnsRunning := i.getDNSDomain()
	if !(dnsRunning || i.proxy.WithDNS) {
		return nil
	}

	container.HostConfig.DNS = append(container.HostConfig.DNS, i.proxy.dockerBridgeIP)

	if container.Hostname == "" && name != "" {
		// Strip trailing period because it's unusual to see it used on the end of a host name
		trimmedDNSDomain := strings.TrimSuffix(dnsDomain, ".")
		if len(name)+1+len(trimmedDNSDomain) > MaxDockerHostname {
			Log.Warningf("Container name [%s] too long to be used as hostname", name)
		} else {
			container.Hostname = name
			container.Domainname = trimmedDNSDomain
		}
	}

	if len(container.HostConfig.DNSSearch) == 0 {
		if container.Hostname == "" {
			container.HostConfig.DNSSearch = []string{dnsDomain}
		} else {
			container.HostConfig.DNSSearch = []string{"."}
		}
	}

	return nil
}

func (i *createContainerInterceptor) getDNSDomain() (domain string, running bool) {
	domain = nameserver.DefaultDomain
	weaveContainer, err := i.proxy.client.InspectContainer("weave")
	if err != nil ||
		weaveContainer.NetworkSettings == nil ||
		weaveContainer.NetworkSettings.IPAddress == "" {
		return
	}

	url := fmt.Sprintf("http://%s:%d/domain", weaveContainer.NetworkSettings.IPAddress, router.HTTPPort)
	resp, err := http.Get(url)
	if err != nil || resp.StatusCode != http.StatusOK {
		return
	}
	defer resp.Body.Close()

	b, err := ioutil.ReadAll(resp.Body)
	if err != nil {
		return
	}

	return string(b), true
}

func (i *createContainerInterceptor) InterceptResponse(r *http.Response) error {
	return nil
}<|MERGE_RESOLUTION|>--- conflicted
+++ resolved
@@ -48,15 +48,10 @@
 		return err
 	}
 
-<<<<<<< HEAD
-	if cidrs, ok := i.proxy.weaveCIDRsFromConfig(container.Config); ok {
+	if cidrs, err := i.proxy.weaveCIDRsFromConfig(container.Config, container.HostConfig); err != nil {
+		Log.Infof("Ignoring container due to %s", err)
+	} else {
 		Log.Infof("Creating container with WEAVE_CIDR \"%s\"", strings.Join(cidrs, " "))
-=======
-	if cidrs, err := i.proxy.weaveCIDRsFromConfig(container.Config, container.HostConfig); err != nil {
-		Info.Printf("Ignoring container due to %s", err)
-	} else {
-		Info.Printf("Creating container with WEAVE_CIDR \"%s\"", strings.Join(cidrs, " "))
->>>>>>> 1afdac4d
 		if container.HostConfig == nil {
 			container.HostConfig = &docker.HostConfig{}
 		}
