---
title: Integrating Kubernetes via the Addon
menu_order: 63
search_type: Documentation
---

The following topics are discussed:

* [Installation](#install)
 * [Upgrading Kubernetes to version 1.6](#kube-1.6-upgrade)
 * [Upgrading the Daemon Sets](#daemon-sets)
 * [CPU and Memory Requirements](#resources)
 * [Pod Eviction](#eviction)
* [Network Policy Controller](#npc)
 * [Troubleshooting Blocked Connections](#blocked-connections)
 * [Changing Configuration Options](#configuration-options)


## <a name="install"></a> Installation

Weave Net can be installed onto your CNI-enabled Kubernetes cluster
with a single command:

```
$ kubectl apply -n kube-system -f "https://cloud.weave.works/k8s/net?k8s-version=$(kubectl version | base64 | tr -d '\n')"
```

After a few seconds, a Weave Net pod should be running on each
Node and any further pods you create will be automatically attached to the Weave
network.

**Note:** This command requires Kubernetes 1.4 or later, and we
recommend your master node has at least two CPU cores.

> CNI, the [_Container Network Interface_](https://github.com/containernetworking/cni),
> is a proposed standard for configuring network interfaces for Linux
> containers.
>
> If you do not already have a CNI-enabled cluster, you can bootstrap
> one easily with
> [kubeadm](http://kubernetes.io/docs/getting-started-guides/kubeadm/).
>
> Alternatively, you can [configure CNI yourself](http://kubernetes.io/docs/admin/network-plugins/#cni)

**Note:** If using the [Weave CNI
Plugin](/site/cni-plugin.md) from a prior full install of Weave Net with your
cluster, you must first uninstall it before applying the Weave-kube addon.
Shut down Kubernetes, and _on all nodes_ perform the following:

 * `weave reset`
 * Remove any separate provisions you may have made to run Weave at
   boot-time, e.g. `systemd` units
 * `rm /opt/cni/bin/weave-*`

Then relaunch Kubernetes and install the addon as described
above.

**Note:** The URLs:

- [https://git.io/weave-kube](https://git.io/weave-kube), and
- [https://git.io/weave-kube-1.6](https://git.io/weave-kube-1.6)

point to:

- [https://cloud.weave.works/k8s/v1.5/net](https://cloud.weave.works/k8s/v1.5/net), and
- [https://cloud.weave.works/k8s/v1.6/net](https://cloud.weave.works/k8s/v1.6/net).

In the past, these URLs pointed to the static YAML files for the [latest release](https://github.com/weaveworks/weave/releases/tag/latest_release) of the Weave Net addon, respectively:

- [`latest_release/weave-daemonset.yaml`](https://github.com/weaveworks/weave/releases/download/latest_release/weave-daemonset.yaml) and
- [`latest_release/weave-daemonset-k8s-1.6.yaml`](https://github.com/weaveworks/weave/releases/download/latest_release/weave-daemonset-k8s-1.6.yaml).

## <a name="kube-1.6-upgrade"></a> Upgrading Kubernetes to version 1.6

In version 1.6, Kubernetes has increased security, so we need to
create a special service account to run Weave Net. This is done in
the file `weave-daemonset-k8s-1.6.yaml` attached to the [Weave Net
release](https://github.com/weaveworks/weave/releases/latest).

Also, the
[toleration](https://github.com/kubernetes/community/blob/master/contributors/design-proposals/taint-toleration-dedicated.md)
required to let Weave Net run on master nodes has moved from an
annotation to a field on the DaemonSet spec object.

If you have edited the Weave Net DaemonSet from a previous release,
you will need to re-make your changes against the new version.

### <a name="daemon-sets"></a> Upgrading the Daemon Sets

Kubernetes does not currently support rolling upgrades of daemon sets,
and so you will need to perform the procedure manually:

* Apply the updated addon manifest `kubectl apply -f https://git.io/weave-kube`
* Kill each Weave Net pod with `kubectl delete` and then wait for it to reboot before moving on to the next pod.

**Note:** If you delete all Weave Net pods at the same time they will
  lose track of IP address range ownership, possibly leading to
  duplicate IP addresses if you then start a new copy of Weave Net.

## <a name="resources"></a>CPU and Memory Requirements

Kubernetes manages
[resources](https://kubernetes.io/docs/concepts/configuration/manage-compute-resources-container/)
on each node, and only schedules pods to run on nodes that have enough
free resources.

The components of a typical Kubernetes installation (with the master
node running etcd, scheduler, api-server, etc.) take up about 95% of a
CPU, which leaves little room to run anything else. For all of Weave
Net's features to work, it must run on every node, including the
master.

The best way to resolve this issue is to use machines with at least
two CPU cores. However if you are installing Kubernetes and Weave Net
for the first time, you may not be aware of this requirement. For this
reason, Weave Net launches as a DaemonSet with a specification that
reserves at least 1% CPU for each container. This enables Weave Net to
start up seamlessly on a single-CPU node.

Depending on the workload, Weave Net may need more than 1% of the
CPU. The percentage set in the DaemonSet is the minimum and not a
limit. This minimum setting allows Weave Net to take advantage of
available CPU and "burst" above that limit if it needs to.

## <a name="eviction"></a>Pod Eviction

If a node runs out of CPU, memory or disk, Kubernetes may [decide to
evict](https://kubernetes.io/docs/concepts/cluster-administration/out-of-resource/)
one or more pods. It may choose to evict the Weave Net pod, which will
disrupt pod network operations.

You can reduce the chance of eviction by changing the DaemonSet to
have a much bigger request, and a limit of the same value.

This causes Kubernetes to apply a ["guaranteed" rather than a
"burstable" policy](https://github.com/kubernetes/community/blob/master/contributors/design-proposals/resource-qos.md).
However a similar request for disk space can not
be made, and so please be aware of this issue and monitor your
resources to ensure that they stay below 100%.

You can see when pods have been evicted via the `kubectl get events` command

```
LASTSEEN   COUNT     NAME          KIND    TYPE      REASON     SOURCE            MESSAGE
1m         1         mypod-09vkd   Pod     Warning   Evicted    kubelet, node-1   The node was low on resource: memory.
```

or `kubectl get pods`

```
NAME                READY     STATUS    RESTARTS   AGE       IP          NODE
mypod-09vkd         0/1       Evicted   0          1h        <none>      node-1
```

If you see this in your cluster, consider some of the above steps to
reduce disruption.

## <a name="npc"></a>Network Policy Controller

The addon also supports the [Kubernetes policy
API](http://kubernetes.io/docs/user-guide/networkpolicies/) so that
you can securely isolate pods from each other based on namespaces and
labels. For more information on configuring network policies in
Kubernetes see the
[walkthrough](http://kubernetes.io/docs/getting-started-guides/network-policy/walkthrough/)
and the [NetworkPolicy API object
definition](http://kubernetes.io/docs/api-reference/extensions/v1beta1/definitions/#_v1beta1_networkpolicy).

**Note:** as of version 1.9 of Weave Net, the Network Policy
  Controller allows all multicast traffic. Since a single multicast
  address may be used by multiple pods, we cannot implement rules to
  isolate them individually.  You can turn this behaviour off (block
  all multicast traffic) by adding `--allow-mcast` as an argument to
  `weave-npc` in the YAML configuration.

### <a name="blocked-connections"></a> Troubleshooting Blocked Connections

If you suspect that legitimate traffic is being blocked by the Weave Network Policy Controller, the first thing to do is check the `weave-npc` container's logs.

To do this, first you have to find the name of the Weave Net pod running on the relevant host:

```
$ kubectl get pods -n kube-system -o wide | grep weave-net
weave-net-08y45                  2/2       Running   0          1m        10.128.0.2   host1
weave-net-2zuhy                  2/2       Running   0          1m        10.128.0.4   host3
weave-net-oai50                  2/2       Running   0          1m        10.128.0.3   host2
```

Select the relevant container, for example, if you want to look at host2 then pick `weave-net-oai50` and run:

```
$ kubectl logs <weave-pod-name-as-above> -n kube-system weave-npc
```

When the Weave Network Policy Controller blocks a connection, it logs the following details about it:

* protocol used, 
* source IP and port, 
* destination IP and port, 

as per the below example:

```
TCP connection from 10.32.0.7:56648 to 10.32.0.11:80 blocked by Weave NPC.
UDP connection from 10.32.0.7:56648 to 10.32.0.11:80 blocked by Weave NPC.
```

### <a name="configuration-options"></a> Changing Configuration Options

#### Using `cloud.weave.works`

If the YAML file is from `cloud.weave.works` as described above, then you can customise it by passing some of Weave Net's options, arguments and environment variables as query parameters:

  - `version`: Weave Net's version. Default: `latest`, i.e. latest release. *N.B.*: This only changes the specified version inside the generated YAML file, it does not ensure that the rest of the YAML is compatible with that version. To freeze the YAML version save a copy of the YAML file from the [release page](https://github.com/weaveworks/weave/releases) and use that copy instead of downloading it each time from `cloud.weave.works`.
  - `known-peers`: comma-separated list of hosts. Default: empty.
  - `trusted-subnets`: comma-separated list of CIDRs. Default: empty.
  - `disable-npc`: boolean (`true|false`). Default: `false`.
  - `env.NAME=VALUE`: add environment variable `NAME` and set it to `VALUE`.

The list of variables you can set is:

* `CHECKPOINT_DISABLE` - if set to 1, disable checking for new Weave Net
  versions (default is blank, i.e. check is enabled)
* `IPALLOC_RANGE` - the range of IP addresses used by Weave Net
  and the subnet they are placed in (CIDR format; default `10.32.0.0/12`)
* `EXPECT_NPC` - set to 0 to disable Network Policy Controller (default is on)
* `KUBE_PEERS` - list of addresses of peers in the Kubernetes cluster
  (default is to fetch the list from the api-server)
* `IPALLOC_INIT` - set the initialization mode of the [IP Address
  Manager](/site/operational-guide/concepts.md#ip-address-manager)
  (defaults to consensus amongst the `KUBE_PEERS`)
* `WEAVE_EXPOSE_IP` - set the IP address used as a gateway from the
  Weave network to the host network - this is useful if you are
  configuring the addon as a static pod.
* `WEAVE_MTU` - Weave Net defaults to 1376 bytes, but you can set a
  smaller size if your underlying network has a tighter limit, or set
  a larger size for better performance if your network supports jumbo
  frames - see [here](/site/using-weave/fastdp.md#mtu) for more
  details.
<<<<<<< HEAD

Example:
```
$ kubectl apply -n kube-system -f "https://cloud.weave.works/k8s/net?k8s-version=$(kubectl version | base64 | tr -d '\n')&env.WEAVE_MTU=1337"
```
This command -- notice `&env.WEAVE_MTU=1337` at the end of the URL -- generates a YAML file containing, among others:

```
[...]
          containers:
            - name: weave
[...]
              env:
                - name: WEAVE_MTU
                  value: '1337'
[...]
```

**Note**: The YAML file can also be saved for later use or manual editing by using, for example:
```
$ curl -fsSLo weave-daemonset.yaml "https://cloud.weave.works/k8s/net?k8s-version=$(kubectl version | base64 | tr -d '\n')"
```

#### Manually editing the YAML file

Whether you saved the YAML file served from `cloud.weave.works` or downloaded a static YAML file from our [releases page](https://github.com/weaveworks/weave/releases), you can manually edit it to suit your needs.

For example,
- additional arguments may be supplied to the Weave router process by adding them to the `command:` array in the YAML file,
- additional parameters can be set via the environment variables listed above; these can be inserted into the YAML file like this:

```
      containers:
        - name: weave
          env:
            - name: IPALLOC_RANGE
              value: 10.0.0.0/16
```
=======
* `HAIRPIN_MODE` - Weave Net defaults to enabling hairpin on the bridge side of
  the `veth` pair for containers attached. If you need to disable hairpin, e.g. your
  kernel is one of those that can panic if hairpin is enabled, then you can disable it
  by setting `HAIRPIN_MODE=false`.
>>>>>>> 68f2cb9c
<|MERGE_RESOLUTION|>--- conflicted
+++ resolved
@@ -221,6 +221,10 @@
 
 * `CHECKPOINT_DISABLE` - if set to 1, disable checking for new Weave Net
   versions (default is blank, i.e. check is enabled)
+* `HAIRPIN_MODE` - Weave Net defaults to enabling hairpin on the bridge side of
+  the `veth` pair for containers attached. If you need to disable hairpin, e.g. your
+  kernel is one of those that can panic if hairpin is enabled, then you can disable it
+  by setting `HAIRPIN_MODE=false`.
 * `IPALLOC_RANGE` - the range of IP addresses used by Weave Net
   and the subnet they are placed in (CIDR format; default `10.32.0.0/12`)
 * `EXPECT_NPC` - set to 0 to disable Network Policy Controller (default is on)
@@ -237,7 +241,6 @@
   a larger size for better performance if your network supports jumbo
   frames - see [here](/site/using-weave/fastdp.md#mtu) for more
   details.
-<<<<<<< HEAD
 
 Example:
 ```
@@ -275,10 +278,4 @@
           env:
             - name: IPALLOC_RANGE
               value: 10.0.0.0/16
-```
-=======
-* `HAIRPIN_MODE` - Weave Net defaults to enabling hairpin on the bridge side of
-  the `veth` pair for containers attached. If you need to disable hairpin, e.g. your
-  kernel is one of those that can panic if hairpin is enabled, then you can disable it
-  by setting `HAIRPIN_MODE=false`.
->>>>>>> 68f2cb9c
+```